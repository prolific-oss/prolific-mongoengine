--- conflicted
+++ resolved
@@ -743,11 +743,8 @@
                     upsert=upsert,
                     sort=sort,
                     return_document=return_doc,
-<<<<<<< HEAD
+                    array_filters=array_filters,
                     session=self._get_local_session(),
-=======
-                    array_filters=array_filters,
->>>>>>> f0774b62
                     **self._cursor_args,
                 )
         except pymongo.errors.DuplicateKeyError as err:
