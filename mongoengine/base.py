from queryset import QuerySet, QuerySetManager
from queryset import DoesNotExist, MultipleObjectsReturned
from queryset import DO_NOTHING

from mongoengine import signals

import sys
import pymongo
import pymongo.objectid
import operator
from functools import partial


class NotRegistered(Exception):
    pass


class InvalidDocumentError(Exception):
    pass


<<<<<<< HEAD
class ValidationError(Exception):
    pass
=======
class ValidationError(AssertionError):
    """Validation exception.
    """
    errors = {}
    field_name = None

    def __init__(self, message="", **kwargs):
        self.errors = kwargs.get('errors', {})
        self.field_name = kwargs.get('field_name')
        super(ValidationError, self).__init__(message)

    def __str__(self):
        return self.message

    def __repr__(self):
        return '%s(%s,)' % (self.__class__.__name__, self.message)

    def __getattribute__(self, name):
        message = super(ValidationError, self).__getattribute__(name)
        if name == 'message' and self.field_name:
            return message + ' ("%s")' % self.field_name
        else:
            return message

    @property
    def schema(self):
        def get_schema(source):
            errors_dict = {}
            if not source:
                return errors_dict
            if isinstance(source, dict):
                for field_name, error in source.iteritems():
                    errors_dict[field_name] = get_schema(error)
            elif isinstance(source, ValidationError) and source.errors:
                return get_schema(source.errors)
            else:
                return unicode(source)
            return errors_dict
        if not self.errors:
            return {}
        return get_schema(self.errors)
>>>>>>> a1db437c


_document_registry = {}


def get_document(name):
    doc = _document_registry.get(name, None)
    if not doc:
        # Possible old style names
        end = ".%s" % name
        possible_match = [k for k in _document_registry.keys() if k.endswith(end)]
        if len(possible_match) == 1:
            doc = _document_registry.get(possible_match.pop(), None)
    if not doc:
        raise NotRegistered("""
            `%s` has not been registered in the document registry.
            Importing the document class automatically registers it, has it
            been imported?
        """.strip() % name)
    return doc


class BaseField(object):
    """A base class for fields in a MongoDB document. Instances of this class
    may be added to subclasses of `Document` to define a document's schema.

    .. versionchanged:: 0.5 - added verbose and help text
    """

    name = None

    # Fields may have _types inserted into indexes by default
    _index_with_types = True
    _geo_index = False

    # These track each time a Field instance is created. Used to retain order.
    # The auto_creation_counter is used for fields that MongoEngine implicitly
    # creates, creation_counter is used for all user-specified fields.
    creation_counter = 0
    auto_creation_counter = -1

    def __init__(self, db_field=None, name=None, required=False, default=None,
                 unique=False, unique_with=None, primary_key=False,
                 validation=None, choices=None, verbose_name=None, help_text=None):
        self.db_field = (db_field or name) if not primary_key else '_id'
        if name:
            import warnings
            msg = "Fields' 'name' attribute deprecated in favour of 'db_field'"
            warnings.warn(msg, DeprecationWarning)
        self.name = None
        self.required = required or primary_key
        self.default = default
        self.unique = bool(unique or unique_with)
        self.unique_with = unique_with
        self.primary_key = primary_key
        self.validation = validation
        self.choices = choices
        self.verbose_name = verbose_name
        self.help_text = help_text

        # Adjust the appropriate creation counter, and save our local copy.
        if self.db_field == '_id':
            self.creation_counter = BaseField.auto_creation_counter
            BaseField.auto_creation_counter -= 1
        else:
            self.creation_counter = BaseField.creation_counter
            BaseField.creation_counter += 1

    def __get__(self, instance, owner):
        """Descriptor for retrieving a value from a field in a document. Do
        any necessary conversion between Python and MongoDB types.
        """
        if instance is None:
            # Document class being used rather than a document object
            return self

        # Get value from document instance if available, if not use default
        value = instance._data.get(self.name)
        if value is None:
            value = self.default
            # Allow callable default values
            if callable(value):
                value = value()

        # Convert lists / values so we can watch for any changes on them
        if isinstance(value, (list, tuple)) and not isinstance(value, BaseList):
            value = BaseList(value, instance=instance, name=self.name)
        elif isinstance(value, dict) and not isinstance(value, BaseDict):
            value = BaseDict(value, instance=instance, name=self.name)
        return value

    def __set__(self, instance, value):
        """Descriptor for assigning a value to a field in a document.
        """
        instance._data[self.name] = value
        instance._mark_as_changed(self.name)

    def error(self, message="", errors=None, field_name=None):
        """Raises a ValidationError.
        """
        field_name = field_name if field_name else self.name
        raise ValidationError(message, errors=errors, field_name=field_name)

    def to_python(self, value):
        """Convert a MongoDB-compatible type to a Python type.
        """
        return value

    def to_mongo(self, value):
        """Convert a Python type to a MongoDB-compatible type.
        """
        return self.to_python(value)

    def prepare_query_value(self, op, value):
        """Prepare a value that is being used in a query for PyMongo.
        """
        return value

    def validate(self, value):
        """Perform validation on a value.
        """
        pass

    def _validate(self, value):
        # check choices
        if self.choices is not None:
            option_keys = [option_key for option_key, option_value in self.choices]
            if value not in option_keys:
                self.error('Value must be one of %s' % unicode(option_keys))

        # check validation argument
        if self.validation is not None:
            if callable(self.validation):
                if not self.validation(value):
                    self.error('Value does not match custom validation method')
            else:
                raise ValueError('validation argument for "%s" must be a '
                                 'callable.' % self.name)

        self.validate(value)


class ComplexBaseField(BaseField):
    """Handles complex fields, such as lists / dictionaries.

    Allows for nesting of embedded documents inside complex types.
    Handles the lazy dereferencing of a queryset by lazily dereferencing all
    items in a list / dict rather than one at a time.

    .. versionadded:: 0.5
    """

    field = None

    def __get__(self, instance, owner):
        """Descriptor to automatically dereference references.
        """
        if instance is None:
            # Document class being used rather than a document object
            return self

        from dereference import dereference
        instance._data[self.name] = dereference(
            instance._data.get(self.name), max_depth=1, instance=instance, name=self.name, get=True
        )
        return super(ComplexBaseField, self).__get__(instance, owner)

    def to_python(self, value):
        """Convert a MongoDB-compatible type to a Python type.
        """
        from mongoengine import Document

        if isinstance(value, basestring):
            return value

        if hasattr(value, 'to_python'):
            return value.to_python()

        is_list = False
        if not hasattr(value, 'items'):
            try:
                is_list = True
                value = dict([(k, v) for k, v in enumerate(value)])
            except TypeError:  # Not iterable return the value
                return value

        if self.field:
            value_dict = dict([(key, self.field.to_python(item)) for key, item in value.items()])
        else:
            value_dict = {}
            for k, v in value.items():
                if isinstance(v, Document):
                    # We need the id from the saved object to create the DBRef
                    if v.pk is None:
                        self.error('You can only reference documents once they'
                                   ' have been saved to the database')
                    collection = v._get_collection_name()
                    value_dict[k] = pymongo.dbref.DBRef(collection, v.pk)
                elif hasattr(v, 'to_python'):
                    value_dict[k] = v.to_python()
                else:
                    value_dict[k] = self.to_python(v)

        if is_list:  # Convert back to a list
            return [v for k, v in sorted(value_dict.items(), key=operator.itemgetter(0))]
        return value_dict

    def to_mongo(self, value):
        """Convert a Python type to a MongoDB-compatible type.
        """
        from mongoengine import Document

        if isinstance(value, basestring):
            return value

        if hasattr(value, 'to_mongo'):
            return value.to_mongo()

        is_list = False
        if not hasattr(value, 'items'):
            try:
                is_list = True
                value = dict([(k, v) for k, v in enumerate(value)])
            except TypeError:  # Not iterable return the value
                return value

        if self.field:
            value_dict = dict([(key, self.field.to_mongo(item)) for key, item in value.items()])
        else:
            value_dict = {}
            for k, v in value.items():
                if isinstance(v, Document):
                    # We need the id from the saved object to create the DBRef
                    if v.pk is None:
                        self.error('You can only reference documents once they'
                                   ' have been saved to the database')

                    # If its a document that is not inheritable it won't have
                    # _types / _cls data so make it a generic reference allows
                    # us to dereference
                    meta = getattr(v, 'meta', getattr(v, '_meta', {}))
                    if meta and not meta['allow_inheritance'] and not self.field:
                        from fields import GenericReferenceField
                        value_dict[k] = GenericReferenceField().to_mongo(v)
                    else:
                        collection = v._get_collection_name()
                        value_dict[k] = pymongo.dbref.DBRef(collection, v.pk)
                elif hasattr(v, 'to_mongo'):
                    value_dict[k] = v.to_mongo()
                else:
                    value_dict[k] = self.to_mongo(v)

        if is_list:  # Convert back to a list
            return [v for k, v in sorted(value_dict.items(), key=operator.itemgetter(0))]
        return value_dict

    def validate(self, value):
        """If field is provided ensure the value is valid.
        """
        errors = {}
        if self.field:
            if hasattr(value, 'iteritems'):
                sequence = value.iteritems()
            else:
                sequence = enumerate(value)
            for k, v in sequence:
                try:
                    self.field.validate(v)
                except (ValidationError, AssertionError), error:
                    if hasattr(error, 'errors'):
                        errors[k] = error.errors
                    else:
                        errors[k] = error
            if errors:
                field_class = self.field.__class__.__name__
                self.error('Invalid %s item (%s)' % (field_class, value),
                           errors=errors)
        # Don't allow empty values if required
        if self.required and not value:
            self.error('Field is required and cannot be empty')

    def prepare_query_value(self, op, value):
        return self.to_mongo(value)

    def lookup_member(self, member_name):
        if self.field:
            return self.field.lookup_member(member_name)
        return None

    def _set_owner_document(self, owner_document):
        if self.field:
            self.field.owner_document = owner_document
        self._owner_document = owner_document

    def _get_owner_document(self, owner_document):
        self._owner_document = owner_document

    owner_document = property(_get_owner_document, _set_owner_document)


class BaseDynamicField(BaseField):
    """Used by :class:`~mongoengine.DynamicDocument` to handle dynamic data"""

    def to_mongo(self, value):
        """Convert a Python type to a MongoDBcompatible type.
        """

        if isinstance(value, basestring):
            return value

        if hasattr(value, 'to_mongo'):
            return value.to_mongo()

        if not isinstance(value, (dict, list, tuple)):
            return value

        is_list = False
        if not hasattr(value, 'items'):
            is_list = True
            value = dict([(k, v) for k, v in enumerate(value)])

        data = {}
        for k, v in value.items():
            data[k] = self.to_mongo(v)

        if is_list:  # Convert back to a list
            value = [v for k, v in sorted(data.items(), key=operator.itemgetter(0))]
        else:
            value = data
        return value

    def lookup_member(self, member_name):
        return member_name


class ObjectIdField(BaseField):
    """An field wrapper around MongoDB's ObjectIds.
    """

    def to_python(self, value):
        return value

    def to_mongo(self, value):
        if not isinstance(value, pymongo.objectid.ObjectId):
            try:
                return pymongo.objectid.ObjectId(unicode(value))
            except Exception, e:
                # e.message attribute has been deprecated since Python 2.6
                self.error(unicode(e))
        return value

    def prepare_query_value(self, op, value):
        return self.to_mongo(value)

    def validate(self, value):
        try:
            pymongo.objectid.ObjectId(unicode(value))
        except:
            self.error('Invalid Object ID')


class DocumentMetaclass(type):
    """Metaclass for all documents.
    """

    def __new__(cls, name, bases, attrs):
        metaclass = attrs.get('__metaclass__')
        super_new = super(DocumentMetaclass, cls).__new__
        if metaclass and issubclass(metaclass, DocumentMetaclass):
            return super_new(cls, name, bases, attrs)

        doc_fields = {}
        class_name = [name]
        superclasses = {}
        simple_class = True

        for base in bases:
            # Include all fields present in superclasses
            if hasattr(base, '_fields'):
                doc_fields.update(base._fields)
                # Get superclasses from superclass
                superclasses[base._class_name] = base
                superclasses.update(base._superclasses)
            else:  # Add any mixin fields
                attrs.update(dict([(k, v) for k, v in base.__dict__.items()
                                    if issubclass(v.__class__, BaseField)]))

            if hasattr(base, '_meta') and not base._meta.get('abstract'):
                # Ensure that the Document class may be subclassed -
                # inheritance may be disabled to remove dependency on
                # additional fields _cls and _types
                class_name.append(base._class_name)
                if base._meta.get('allow_inheritance', True) == False:
                    raise ValueError('Document %s may not be subclassed' %
                                     base.__name__)
                else:
                    simple_class = False

        doc_class_name = '.'.join(reversed(class_name))
        meta = attrs.get('_meta', attrs.get('meta', {}))

        if 'allow_inheritance' not in meta:
            meta['allow_inheritance'] = True

        # Only simple classes - direct subclasses of Document - may set
        # allow_inheritance to False
        if not simple_class and not meta['allow_inheritance'] and not meta['abstract']:
            raise ValueError('Only direct subclasses of Document may set '
                             '"allow_inheritance" to False')
        attrs['_meta'] = meta
        attrs['_class_name'] = doc_class_name
        attrs['_superclasses'] = superclasses

        # Add the document's fields to the _fields attribute
        for attr_name, attr_value in attrs.items():
            if hasattr(attr_value, "__class__") and \
               issubclass(attr_value.__class__, BaseField):
                attr_value.name = attr_name
                if not attr_value.db_field:
                    attr_value.db_field = attr_name
                doc_fields[attr_name] = attr_value
        attrs['_fields'] = doc_fields
        attrs['_db_field_map'] = dict([(k, v.db_field) for k, v in doc_fields.items() if k!=v.db_field])
        attrs['_reverse_db_field_map'] = dict([(v, k) for k, v in attrs['_db_field_map'].items()])

        from mongoengine import Document, EmbeddedDocument

        new_class = super_new(cls, name, bases, attrs)
        for field in new_class._fields.values():
            field.owner_document = new_class
            delete_rule = getattr(field, 'reverse_delete_rule', DO_NOTHING)
            if delete_rule != DO_NOTHING:
                field.document_type.register_delete_rule(new_class, field.name,
                        delete_rule)

            if field.name and hasattr(Document, field.name) and EmbeddedDocument not in new_class.mro():
                raise InvalidDocumentError("%s is a document method and not a valid field name" % field.name)

        module = attrs.get('__module__')

        base_excs = tuple(base.DoesNotExist for base in bases
                          if hasattr(base, 'DoesNotExist')) or (DoesNotExist,)
        exc = subclass_exception('DoesNotExist', base_excs, module)
        new_class.add_to_class('DoesNotExist', exc)

        base_excs = tuple(base.MultipleObjectsReturned for base in bases
                          if hasattr(base, 'MultipleObjectsReturned'))
        base_excs = base_excs or (MultipleObjectsReturned,)
        exc = subclass_exception('MultipleObjectsReturned', base_excs, module)
        new_class.add_to_class('MultipleObjectsReturned', exc)

        global _document_registry
        _document_registry[doc_class_name] = new_class

        return new_class

    def add_to_class(self, name, value):
        setattr(self, name, value)


class TopLevelDocumentMetaclass(DocumentMetaclass):
    """Metaclass for top-level documents (i.e. documents that have their own
    collection in the database.
    """

    def __new__(cls, name, bases, attrs):
        super_new = super(TopLevelDocumentMetaclass, cls).__new__
        # Classes defined in this package are abstract and should not have
        # their own metadata with DB collection, etc.
        # __metaclass__ is only set on the class with the __metaclass__
        # attribute (i.e. it is not set on subclasses). This differentiates
        # 'real' documents from the 'Document' class
        #
        # Also assume a class is abstract if it has abstract set to True in
        # its meta dictionary. This allows custom Document superclasses.
        if (attrs.get('__metaclass__') == TopLevelDocumentMetaclass or
            ('meta' in attrs and attrs['meta'].get('abstract', False))):
            # Make sure no base class was non-abstract
            non_abstract_bases = [b for b in bases
                if hasattr(b, '_meta') and not b._meta.get('abstract', False)]
            if non_abstract_bases:
                raise ValueError("Abstract document cannot have non-abstract base")
            return super_new(cls, name, bases, attrs)

        collection = ''.join('_%s' % c if c.isupper() else c for c in name).strip('_').lower()

        id_field = None
        base_indexes = []
        base_meta = {}

        # Subclassed documents inherit collection from superclass
        for base in bases:
            if hasattr(base, '_meta'):
                if 'collection' in attrs.get('meta', {}) and not base._meta.get('abstract', False):
                    import warnings
                    msg = "Trying to set a collection on a subclass (%s)" % name
                    warnings.warn(msg, SyntaxWarning)
                    del(attrs['meta']['collection'])
                if base._get_collection_name():
                    collection = base._get_collection_name()
                # Propagate index options.
                for key in ('index_background', 'index_drop_dups', 'index_opts'):
                    if key in base._meta:
                        base_meta[key] = base._meta[key]

                id_field = id_field or base._meta.get('id_field')
                base_indexes += base._meta.get('indexes', [])
                # Propagate 'allow_inheritance'
                if 'allow_inheritance' in base._meta:
                    base_meta['allow_inheritance'] = base._meta['allow_inheritance']
                if 'queryset_class' in base._meta:
                    base_meta['queryset_class'] = base._meta['queryset_class']
            try:
                base_meta['objects'] = base.__getattribute__(base, 'objects')
            except AttributeError:
                pass

        meta = {
            'abstract': False,
            'collection': collection,
            'max_documents': None,
            'max_size': None,
            'ordering': [],  # default ordering applied at runtime
            'indexes': [],  # indexes to be ensured at runtime
            'id_field': id_field,
            'index_background': False,
            'index_drop_dups': False,
            'index_opts': {},
            'queryset_class': QuerySet,
            'delete_rules': {},
            'allow_inheritance': True
        }
        meta.update(base_meta)

        # Apply document-defined meta options
        meta.update(attrs.get('meta', {}))
        attrs['_meta'] = meta

        # Set up collection manager, needs the class to have fields so use
        # DocumentMetaclass before instantiating CollectionManager object
        new_class = super_new(cls, name, bases, attrs)

        collection = attrs['_meta'].get('collection', None)
        if callable(collection):
            new_class._meta['collection'] = collection(new_class)

        # Provide a default queryset unless one has been manually provided
        manager = attrs.get('objects', meta.get('objects', QuerySetManager()))
        if hasattr(manager, 'queryset_class'):
            meta['queryset_class'] = manager.queryset_class
        new_class.objects = manager

        user_indexes = [QuerySet._build_index_spec(new_class, spec)
                        for spec in meta['indexes']] + base_indexes
        new_class._meta['indexes'] = user_indexes

        unique_indexes = cls._unique_with_indexes(new_class)
        new_class._meta['unique_indexes'] = unique_indexes

        for field_name, field in new_class._fields.items():
            # Check for custom primary key
            if field.primary_key:
                current_pk = new_class._meta['id_field']
                if current_pk and current_pk != field_name:
                    raise ValueError('Cannot override primary key field')

                if not current_pk:
                    new_class._meta['id_field'] = field_name
                    # Make 'Document.id' an alias to the real primary key field
                    new_class.id = field

        if not new_class._meta['id_field']:
            new_class._meta['id_field'] = 'id'
            new_class._fields['id'] = ObjectIdField(db_field='_id')
            new_class.id = new_class._fields['id']

        return new_class

    @classmethod
    def _unique_with_indexes(cls, new_class, namespace=""):
        unique_indexes = []
        for field_name, field in new_class._fields.items():
            # Generate a list of indexes needed by uniqueness constraints
            if field.unique:
                field.required = True
                unique_fields = [field.db_field]

                # Add any unique_with fields to the back of the index spec
                if field.unique_with:
                    if isinstance(field.unique_with, basestring):
                        field.unique_with = [field.unique_with]

                    # Convert unique_with field names to real field names
                    unique_with = []
                    for other_name in field.unique_with:
                        parts = other_name.split('.')
                        # Lookup real name
                        parts = QuerySet._lookup_field(new_class, parts)
                        name_parts = [part.db_field for part in parts]
                        unique_with.append('.'.join(name_parts))
                        # Unique field should be required
                        parts[-1].required = True
                    unique_fields += unique_with

                # Add the new index to the list
                index = [("%s%s" % (namespace, f), pymongo.ASCENDING) for f in unique_fields]
                unique_indexes.append(index)

            # Grab any embedded document field unique indexes
            if field.__class__.__name__ == "EmbeddedDocumentField":
                field_namespace = "%s." % field_name
                unique_indexes += cls._unique_with_indexes(field.document_type,
                                    field_namespace)

        return unique_indexes


class BaseDocument(object):

    _dynamic = False

    def __init__(self, **values):
        signals.pre_init.send(self.__class__, document=self, values=values)

        self._data = {}
        self._initialised = False

        # Assign default values to instance
        for attr_name, field in self._fields.items():
            value = getattr(self, attr_name, None)
            setattr(self, attr_name, value)

        # Set passed values after initialisation
        if self._dynamic:
            self._dynamic_fields = {}
            dynamic_data = {}
            for key, value in values.items():
                if key in self._fields or key == '_id':
                    setattr(self, key, value)
                elif self._dynamic:
                    dynamic_data[key] = value
        else:
            for key, value in values.items():
                setattr(self, key, value)

        # Set any get_fieldname_display methods
        self.__set_field_display()
        # Flag initialised
        self._initialised = True

        if self._dynamic:
            for key, value in dynamic_data.items():
                setattr(self, key, value)
        signals.post_init.send(self.__class__, document=self)

    def __setattr__(self, name, value):
        # Handle dynamic data only if an initialised dynamic document
        if self._dynamic and getattr(self, '_initialised', False):

            field = None
            if not hasattr(self, name) and not name.startswith('_'):
                field = BaseDynamicField(db_field=name)
                field.name = name
                self._dynamic_fields[name] = field

            if not name.startswith('_'):
                value = self.__expand_dynamic_values(name, value)

            # Handle marking data as changed
            if name in self._dynamic_fields:
                self._data[name] = value
                if hasattr(self, '_changed_fields'):
                    self._mark_as_changed(name)

        super(BaseDocument, self).__setattr__(name, value)

    def __expand_dynamic_values(self, name, value):
        """expand any dynamic values to their correct types / values"""
        if not isinstance(value, (dict, list, tuple)):
            return value

        is_list = False
        if not hasattr(value, 'items'):
            is_list = True
            value = dict([(k, v) for k, v in enumerate(value)])

        if not is_list and '_cls' in value:
            cls = get_document(value['_cls'])
            value = cls(**value)
            value._dynamic = True
            value._changed_fields = []
            return value

        data = {}
        for k, v in value.items():
            key = name if is_list else k
            data[k] = self.__expand_dynamic_values(key, v)

        if is_list:  # Convert back to a list
            data_items = sorted(data.items(), key=operator.itemgetter(0))
            value = [v for k, v in data_items]
        else:
            value = data

        # Convert lists / values so we can watch for any changes on them
        if isinstance(value, (list, tuple)) and not isinstance(value, BaseList):
            value = BaseList(value, instance=self, name=name)
        elif isinstance(value, dict) and not isinstance(value, BaseDict):
            value = BaseDict(value, instance=self, name=name)

        return value

    def validate(self):
        """Ensure that all fields' values are valid and that required fields
        are present.
        """
        # Get a list of tuples of field names and their current values
        fields = [(field, getattr(self, name))
                  for name, field in self._fields.items()]

        # Ensure that each field is matched to a valid value
        errors = {}
        for field, value in fields:
            if value is not None:
                try:
                    field._validate(value)
                except ValidationError, error:
                    errors[field.name] = error.errors or error
                except (ValueError, AttributeError, AssertionError), error:
                    errors[field.name] = error
            elif field.required:
                errors[field.name] = ValidationError('Field is required',
                                                     field_name=field.name)
        if errors:
            raise ValidationError('Errors encountered validating document',
                                  errors=errors)

<<<<<<< HEAD
=======
    @apply
    def pk():
        """Primary key alias
        """
        def fget(self):
            return getattr(self, self._meta['id_field'])

        def fset(self, value):
            return setattr(self, self._meta['id_field'], value)

        return property(fget, fset)

>>>>>>> a1db437c
    def to_mongo(self):
        """Return data dictionary ready for use with MongoDB.
        """
        data = {}
        for field_name, field in self._fields.items():
            value = getattr(self, field_name, None)
            if value is not None:
                data[field.db_field] = field.to_mongo(value)
        # Only add _cls and _types if allow_inheritance is not False
        if not (hasattr(self, '_meta') and
                self._meta.get('allow_inheritance', True) == False):
            data['_cls'] = self._class_name
            data['_types'] = self._superclasses.keys() + [self._class_name]
        if '_id' in data and data['_id'] is None:
            del data['_id']

        if not self._dynamic:
            return data

        for name, field in self._dynamic_fields.items():
            data[name] = field.to_mongo(self._data.get(name, None))
        return data

    @classmethod
    def _get_collection_name(cls):
        """Returns the collection name for this class.
        """
        return cls._meta.get('collection', None)

    @classmethod
    def _get_subclasses(cls):
        """Return a dictionary of all subclasses (found recursively).
        """
        try:
            subclasses = cls.__subclasses__()
        except:
            subclasses = cls.__subclasses__(cls)

        all_subclasses = {}
        for subclass in subclasses:
            all_subclasses[subclass._class_name] = subclass
            all_subclasses.update(subclass._get_subclasses())
        return all_subclasses

    @classmethod
    def _from_son(cls, son):
        """Create an instance of a Document (subclass) from a PyMongo SON.
        """
        # get the class name from the document, falling back to the given
        # class if unavailable
        class_name = son.get(u'_cls', cls._class_name)
        data = dict((str(key), value) for key, value in son.items())

        if '_types' in data:
            del data['_types']

        if '_cls' in data:
            del data['_cls']

        # Return correct subclass for document type
        if class_name != cls._class_name:
            subclasses = cls._get_subclasses()
            if class_name not in subclasses:
                # Type of document is probably more generic than the class
                # that has been queried to return this SON
                raise NotRegistered("""
                        `%s` has not been registered in the document registry.
                        Importing the document class automatically registers it,
                        has it been imported?
                    """.strip() % class_name)
            cls = subclasses[class_name]

        for field_name, field in cls._fields.items():
            if field.db_field in data:
                value = data[field.db_field]
                data[field_name] = (value if value is None
                                    else field.to_python(value))

        obj = cls(**data)
        obj._changed_fields = []
        return obj

    def _mark_as_changed(self, key):
        """Marks a key as explicitly changed by the user
        """
        if not key:
            return
        key = self._db_field_map.get(key, key)
        if hasattr(self, '_changed_fields') and key not in self._changed_fields:
            self._changed_fields.append(key)

    def _get_changed_fields(self, key='', inspected=None):
        """Returns a list of all fields that have explicitly been changed.
        """
        from mongoengine import EmbeddedDocument, DynamicEmbeddedDocument
        _changed_fields = []
        _changed_fields += getattr(self, '_changed_fields', [])

        inspected = inspected or set()
        if hasattr(self, 'id'):
            if self.id in inspected:
                return _changed_fields
            inspected.add(self.id)

        field_list = self._fields.copy()
        if self._dynamic:
            field_list.update(self._dynamic_fields)

        for field_name in field_list:
            db_field_name = self._db_field_map.get(field_name, field_name)
            key = '%s.' % db_field_name
            field = getattr(self, field_name, None)
            if hasattr(field, 'id'):
                if field.id in inspected:
                    continue
                inspected.add(field.id)

            if isinstance(field, (EmbeddedDocument, DynamicEmbeddedDocument)) and db_field_name not in _changed_fields:  # Grab all embedded fields that have been changed
                _changed_fields += ["%s%s" % (key, k) for k in field._get_changed_fields(key, inspected) if k]
            elif isinstance(field, (list, tuple, dict)) and db_field_name not in _changed_fields:  # Loop list / dict fields as they contain documents
                # Determine the iterator to use
                if not hasattr(field, 'items'):
                    iterator = enumerate(field)
                else:
                    iterator = field.iteritems()
                for index, value in iterator:
                    if not hasattr(value, '_get_changed_fields'):
                        continue
                    list_key = "%s%s." % (key, index)
                    _changed_fields += ["%s%s" % (list_key, k) for k in value._get_changed_fields(list_key, inspected) if k]
        return _changed_fields

    def _delta(self):
        """Returns the delta (set, unset) of the changes for a document.
        Gets any values that have been explicitly changed.
        """
        # Handles cases where not loaded from_son but has _id
        doc = self.to_mongo()
        set_fields = self._get_changed_fields()
        set_data = {}
        unset_data = {}
        if hasattr(self, '_changed_fields'):
            set_data = {}
            # Fetch each set item from its path
            for path in set_fields:
                parts = path.split('.')
                d = doc
                for p in parts:
                    if hasattr(d, '__getattr__'):
                        d = getattr(p, d)
                    elif p.isdigit():
                        d = d[int(p)]
                    else:
                        d = d.get(p)
                set_data[path] = d
        else:
            set_data = doc
            if '_id' in set_data:
                del(set_data['_id'])

        # Determine if any changed items were actually unset.
        for path, value in set_data.items():
            if value:
                continue

            # If we've set a value that ain't the default value dont unset it.
            default = None
            if self._dynamic and parts[0] in self._dynamic_fields:
                del(set_data[path])
                unset_data[path] = 1
                continue
            elif path in self._fields:
                default = self._fields[path].default
            else:  # Perform a full lookup for lists / embedded lookups
                d = self
                parts = path.split('.')
                db_field_name = parts.pop()
                for p in parts:
                    if p.isdigit():
                        d = d[int(p)]
                    elif hasattr(d, '__getattribute__') and not isinstance(d, dict):
                        real_path = d._reverse_db_field_map.get(p, p)
                        d = getattr(d, real_path)
                    else:
                        d = d.get(p)

                if hasattr(d, '_fields'):
                    field_name = d._reverse_db_field_map.get(db_field_name,
                                                             db_field_name)

                    if field_name in d._fields:
                        default = d._fields.get(field_name).default
                    else:
                        default = None

            if default is not None:
                if callable(default):
                    default = default()
            if default != value:
                continue

            del(set_data[path])
            unset_data[path] = 1
        return set_data, unset_data

    @classmethod
    def _geo_indices(cls, inspected=None):
        inspected = inspected or []
        geo_indices = []
        inspected.append(cls)
        for field in cls._fields.values():
            if hasattr(field, 'document_type'):
                field_cls = field.document_type
                if field_cls in inspected:
                    continue
                if hasattr(field_cls, '_geo_indices'):
                    geo_indices += field_cls._geo_indices(inspected)
            elif field._geo_index:
                geo_indices.append(field)
        return geo_indices

    def __getstate__(self):
        removals = ["get_%s_display" % k for k, v in self._fields.items() if v.choices]
        for k in removals:
            if hasattr(self, k):
                delattr(self, k)
        return self.__dict__

    def __setstate__(self, __dict__):
        self.__dict__ = __dict__
        self.__set_field_display()

    def __set_field_display(self):
        for attr_name, field in self._fields.items():
            if field.choices:  # dynamically adds a way to get the display value for a field with choices
                setattr(self, 'get_%s_display' % attr_name, partial(self.__get_field_display, field=field))

    def __get_field_display(self, field):
        """Returns the display value for a choice field"""
        value = getattr(self, field.name)
        return dict(field.choices).get(value, value)

    def __iter__(self):
        return iter(self._fields)

    def __getitem__(self, name):
        """Dictionary-style field access, return a field's value if present.
        """
        try:
            if name in self._fields:
                return getattr(self, name)
        except AttributeError:
            pass
        raise KeyError(name)

    def __setitem__(self, name, value):
        """Dictionary-style field access, set a field's value.
        """
        # Ensure that the field exists before settings its value
        if name not in self._fields:
            raise KeyError(name)
        return setattr(self, name, value)

    def __contains__(self, name):
        try:
            val = getattr(self, name)
            return val is not None
        except AttributeError:
            return False

    def __len__(self):
        return len(self._data)

    def __repr__(self):
        try:
            u = unicode(self)
        except (UnicodeEncodeError, UnicodeDecodeError):
            u = '[Bad Unicode data]'
        return u'<%s: %s>' % (self.__class__.__name__, u)

    def __str__(self):
        if hasattr(self, '__unicode__'):
            return unicode(self).encode('utf-8')
        return '%s object' % self.__class__.__name__

    def __eq__(self, other):
        if isinstance(other, self.__class__) and hasattr(other, 'id'):
            if self.id == other.id:
                return True
        return False

    def __ne__(self, other):
        return not self.__eq__(other)

    def __hash__(self):
        if self.pk is None:
            # For new object
            return super(BaseDocument, self).__hash__()
        else:
            return hash(self.pk)


class BaseList(list):
    """A special list so we can watch any changes
    """

    def __init__(self, list_items, instance, name):
        self.instance = instance
        self.name = name
        super(BaseList, self).__init__(list_items)

    def __setitem__(self, *args, **kwargs):
        self._mark_as_changed()
        super(BaseList, self).__setitem__(*args, **kwargs)

    def __delitem__(self, *args, **kwargs):
        self._mark_as_changed()
        super(BaseList, self).__delitem__(*args, **kwargs)

    def append(self, *args, **kwargs):
        self._mark_as_changed()
        return super(BaseList, self).append(*args, **kwargs)

    def extend(self, *args, **kwargs):
        self._mark_as_changed()
        return super(BaseList, self).extend(*args, **kwargs)

    def insert(self, *args, **kwargs):
        self._mark_as_changed()
        return super(BaseList, self).insert(*args, **kwargs)

    def pop(self, *args, **kwargs):
        self._mark_as_changed()
        return super(BaseList, self).pop(*args, **kwargs)

    def remove(self, *args, **kwargs):
        self._mark_as_changed()
        return super(BaseList, self).remove(*args, **kwargs)

    def reverse(self, *args, **kwargs):
        self._mark_as_changed()
        return super(BaseList, self).reverse(*args, **kwargs)

    def sort(self, *args, **kwargs):
        self._mark_as_changed()
        return super(BaseList, self).sort(*args, **kwargs)

    def _mark_as_changed(self):
        """Marks a list as changed if has an instance and a name"""
        if hasattr(self, 'instance') and hasattr(self, 'name'):
            self.instance._mark_as_changed(self.name)


class BaseDict(dict):
    """A special dict so we can watch any changes
    """

    def __init__(self, dict_items, instance, name):
        self.instance = instance
        self.name = name
        super(BaseDict, self).__init__(dict_items)

    def __setitem__(self, *args, **kwargs):
        self._mark_as_changed()
        super(BaseDict, self).__setitem__(*args, **kwargs)

    def __setattr__(self, *args, **kwargs):
        self._mark_as_changed()
        super(BaseDict, self).__setattr__(*args, **kwargs)

    def __delete__(self, *args, **kwargs):
        self._mark_as_changed()
        super(BaseDict, self).__delete__(*args, **kwargs)

    def __delitem__(self, *args, **kwargs):
        self._mark_as_changed()
        super(BaseDict, self).__delitem__(*args, **kwargs)

    def __delattr__(self, *args, **kwargs):
        self._mark_as_changed()
        super(BaseDict, self).__delattr__(*args, **kwargs)

    def clear(self, *args, **kwargs):
        self._mark_as_changed()
        super(BaseDict, self).clear(*args, **kwargs)

    def pop(self, *args, **kwargs):
        self._mark_as_changed()
        super(BaseDict, self).clear(*args, **kwargs)

    def popitem(self, *args, **kwargs):
        self._mark_as_changed()
        super(BaseDict, self).clear(*args, **kwargs)

    def _mark_as_changed(self):
        """Marks a dict as changed if has an instance and a name"""
        if hasattr(self, 'instance') and hasattr(self, 'name'):
            self.instance._mark_as_changed(self.name)

if sys.version_info < (2, 5):
    # Prior to Python 2.5, Exception was an old-style class
    import types
    def subclass_exception(name, parents, unused):
        import types
        return types.ClassType(name, parents, {})
else:
    def subclass_exception(name, parents, module):
        return type(name, parents, {'__module__': module})<|MERGE_RESOLUTION|>--- conflicted
+++ resolved
@@ -19,20 +19,17 @@
     pass
 
 
-<<<<<<< HEAD
-class ValidationError(Exception):
-    pass
-=======
 class ValidationError(AssertionError):
     """Validation exception.
     """
     errors = {}
     field_name = None
+    _message = None
 
     def __init__(self, message="", **kwargs):
         self.errors = kwargs.get('errors', {})
         self.field_name = kwargs.get('field_name')
-        super(ValidationError, self).__init__(message)
+        self.message = message
 
     def __str__(self):
         return self.message
@@ -46,6 +43,14 @@
             return message + ' ("%s")' % self.field_name
         else:
             return message
+
+    def _get_message(self):
+        return self._message
+
+    def _set_message(self, message):
+        self._message = message
+
+    message = property(_get_message, _set_message)
 
     @property
     def schema(self):
@@ -64,7 +69,6 @@
         if not self.errors:
             return {}
         return get_schema(self.errors)
->>>>>>> a1db437c
 
 
 _document_registry = {}
@@ -802,21 +806,6 @@
             raise ValidationError('Errors encountered validating document',
                                   errors=errors)
 
-<<<<<<< HEAD
-=======
-    @apply
-    def pk():
-        """Primary key alias
-        """
-        def fget(self):
-            return getattr(self, self._meta['id_field'])
-
-        def fset(self, value):
-            return setattr(self, self._meta['id_field'], value)
-
-        return property(fget, fset)
-
->>>>>>> a1db437c
     def to_mongo(self):
         """Return data dictionary ready for use with MongoDB.
         """
