--- conflicted
+++ resolved
@@ -75,8 +75,5 @@
  * Karim Allah
  * Adam Parrish
  * jpfarias
-<<<<<<< HEAD
  * jonrscott
-=======
- * Alice Zoë Bevan-McGregor
->>>>>>> a8d91a56
+ * Alice Zoë Bevan-McGregor