#!/bin/bash

MONGODB=$1

mongodb_dir=$(find ${PWD}/ -type d -name "mongodb-linux-x86_64*")

mkdir $mongodb_dir/data
<<<<<<< HEAD
$mongodb_dir/bin/mongod --dbpath $mongodb_dir/data --logpath $mongodb_dir/mongodb.log --fork --replSet rs0
mongo --eval 'db.version();'    # Make sure mongo is awake
mongo --eval 'rs.initiate();'   # Init replicaset so we can use transactions
=======
$mongodb_dir/bin/mongod --dbpath $mongodb_dir/data --logpath $mongodb_dir/mongodb.log --fork

if (( $(echo "$MONGODB < 6.0" | bc -l) )); then
mongo --quiet --eval 'db.runCommand("ping").ok'    # Make sure mongo is awake
else
mongosh --quiet  --eval 'db.runCommand("ping").ok'  # Make sure mongo is awake
fi
>>>>>>> f0774b62
<|MERGE_RESOLUTION|>--- conflicted
+++ resolved
@@ -5,16 +5,14 @@
 mongodb_dir=$(find ${PWD}/ -type d -name "mongodb-linux-x86_64*")
 
 mkdir $mongodb_dir/data
-<<<<<<< HEAD
 $mongodb_dir/bin/mongod --dbpath $mongodb_dir/data --logpath $mongodb_dir/mongodb.log --fork --replSet rs0
-mongo --eval 'db.version();'    # Make sure mongo is awake
-mongo --eval 'rs.initiate();'   # Init replicaset so we can use transactions
-=======
-$mongodb_dir/bin/mongod --dbpath $mongodb_dir/data --logpath $mongodb_dir/mongodb.log --fork
 
 if (( $(echo "$MONGODB < 6.0" | bc -l) )); then
 mongo --quiet --eval 'db.runCommand("ping").ok'    # Make sure mongo is awake
+mongo --eval 'rs.initiate();'   # Init replicaset so we can use transactions
+
 else
 mongosh --quiet  --eval 'db.runCommand("ping").ok'  # Make sure mongo is awake
-fi
->>>>>>> f0774b62
+mongosh --eval 'rs.initiate();'   # Init replicaset so we can use transactions
+
+fi