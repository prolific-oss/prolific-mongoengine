# -*- coding: utf-8 -*-


import unittest
import pymongo
from datetime import datetime, timedelta

from mongoengine.queryset import (QuerySet, MultipleObjectsReturned,
                                  DoesNotExist)
from mongoengine import *


class QuerySetTest(unittest.TestCase):

    def setUp(self):
        connect(db='mongoenginetest')

        class Person(Document):
            name = StringField()
            age = IntField()
        self.Person = Person

    def test_initialisation(self):
        """Ensure that a QuerySet is correctly initialised by QuerySetManager.
        """
        self.assertTrue(isinstance(self.Person.objects, QuerySet))
        self.assertEqual(self.Person.objects._collection.name,
                         self.Person._meta['collection'])
        self.assertTrue(isinstance(self.Person.objects._collection,
                                   pymongo.collection.Collection))

    def test_transform_query(self):
        """Ensure that the _transform_query function operates correctly.
        """
        self.assertEqual(QuerySet._transform_query(name='test', age=30),
                         {'name': 'test', 'age': 30})
        self.assertEqual(QuerySet._transform_query(age__lt=30),
                         {'age': {'$lt': 30}})
        self.assertEqual(QuerySet._transform_query(age__gt=20, age__lt=50),
                         {'age': {'$gt': 20, '$lt': 50}})
        self.assertEqual(QuerySet._transform_query(age=20, age__gt=50),
                         {'age': 20})
        self.assertEqual(QuerySet._transform_query(friend__age__gte=30),
                         {'friend.age': {'$gte': 30}})
        self.assertEqual(QuerySet._transform_query(name__exists=True),
                         {'name': {'$exists': True}})

    def test_find(self):
        """Ensure that a query returns a valid set of results.
        """
        person1 = self.Person(name="User A", age=20)
        person1.save()
        person2 = self.Person(name="User B", age=30)
        person2.save()

        q1 = Q(name='test')
        q2 = Q(age__gte=18)

        # Find all people in the collection
        people = self.Person.objects
        self.assertEqual(len(people), 2)
        results = list(people)
        self.assertTrue(isinstance(results[0], self.Person))
        self.assertTrue(isinstance(results[0].id, (pymongo.objectid.ObjectId,
                                                   str, unicode)))
        self.assertEqual(results[0].name, "User A")
        self.assertEqual(results[0].age, 20)
        self.assertEqual(results[1].name, "User B")
        self.assertEqual(results[1].age, 30)

        # Use a query to filter the people found to just person1
        people = self.Person.objects(age=20)
        self.assertEqual(len(people), 1)
        person = people.next()
        self.assertEqual(person.name, "User A")
        self.assertEqual(person.age, 20)

        # Test limit
        people = list(self.Person.objects.limit(1))
        self.assertEqual(len(people), 1)
        self.assertEqual(people[0].name, 'User A')

        # Test skip
        people = list(self.Person.objects.skip(1))
        self.assertEqual(len(people), 1)
        self.assertEqual(people[0].name, 'User B')

        person3 = self.Person(name="User C", age=40)
        person3.save()

        # Test slice limit
        people = list(self.Person.objects[:2])
        self.assertEqual(len(people), 2)
        self.assertEqual(people[0].name, 'User A')
        self.assertEqual(people[1].name, 'User B')

        # Test slice skip
        people = list(self.Person.objects[1:])
        self.assertEqual(len(people), 2)
        self.assertEqual(people[0].name, 'User B')
        self.assertEqual(people[1].name, 'User C')

        # Test slice limit and skip
        people = list(self.Person.objects[1:2])
        self.assertEqual(len(people), 1)
        self.assertEqual(people[0].name, 'User B')

        people = list(self.Person.objects[1:1])
        self.assertEqual(len(people), 0)

    def test_find_one(self):
        """Ensure that a query using find_one returns a valid result.
        """
        person1 = self.Person(name="User A", age=20)
        person1.save()
        person2 = self.Person(name="User B", age=30)
        person2.save()

        # Retrieve the first person from the database
        person = self.Person.objects.first()
        self.assertTrue(isinstance(person, self.Person))
        self.assertEqual(person.name, "User A")
        self.assertEqual(person.age, 20)

        # Use a query to filter the people found to just person2
        person = self.Person.objects(age=30).first()
        self.assertEqual(person.name, "User B")

        person = self.Person.objects(age__lt=30).first()
        self.assertEqual(person.name, "User A")

        # Use array syntax
        person = self.Person.objects[0]
        self.assertEqual(person.name, "User A")

        person = self.Person.objects[1]
        self.assertEqual(person.name, "User B")

        self.assertRaises(IndexError, self.Person.objects.__getitem__, 2)

        # Find a document using just the object id
        person = self.Person.objects.with_id(person1.id)
        self.assertEqual(person.name, "User A")

    def test_find_only_one(self):
        """Ensure that a query using ``get`` returns at most one result.
        """
        # Try retrieving when no objects exists
        self.assertRaises(DoesNotExist, self.Person.objects.get)
        self.assertRaises(self.Person.DoesNotExist, self.Person.objects.get)

        person1 = self.Person(name="User A", age=20)
        person1.save()
        person2 = self.Person(name="User B", age=30)
        person2.save()

        # Retrieve the first person from the database
        self.assertRaises(MultipleObjectsReturned, self.Person.objects.get)
        self.assertRaises(self.Person.MultipleObjectsReturned, self.Person.objects.get)

        # Use a query to filter the people found to just person2
        person = self.Person.objects.get(age=30)
        self.assertEqual(person.name, "User B")

        person = self.Person.objects.get(age__lt=30)
        self.assertEqual(person.name, "User A")
        
    def test_find_array_position(self):
        """Ensure that query by array position works.
        """
        class Comment(EmbeddedDocument):
            name = StringField()

        class Post(EmbeddedDocument):
            comments = ListField(EmbeddedDocumentField(Comment))

        class Blog(Document):
            tags = ListField(StringField())
            posts = ListField(EmbeddedDocumentField(Post))

        Blog.drop_collection()
        
        Blog.objects.create(tags=['a', 'b'])
        self.assertEqual(len(Blog.objects(tags__0='a')), 1)
        self.assertEqual(len(Blog.objects(tags__0='b')), 0)
        self.assertEqual(len(Blog.objects(tags__1='a')), 0)
        self.assertEqual(len(Blog.objects(tags__1='b')), 1)

        Blog.drop_collection()

        comment1 = Comment(name='testa')
        comment2 = Comment(name='testb')
        post1 = Post(comments=[comment1, comment2])
        post2 = Post(comments=[comment2, comment2])
        blog1 = Blog.objects.create(posts=[post1, post2])
        blog2 = Blog.objects.create(posts=[post2, post1])

        blog = Blog.objects(posts__0__comments__0__name='testa').get()
        self.assertEqual(blog, blog1)

        query = Blog.objects(posts__1__comments__1__name='testb')
        self.assertEqual(len(query), 2)

        query = Blog.objects(posts__1__comments__1__name='testa')
        self.assertEqual(len(query), 0)

        query = Blog.objects(posts__0__comments__1__name='testa')
        self.assertEqual(len(query), 0)

        Blog.drop_collection()

    def test_get_or_create(self):
        """Ensure that ``get_or_create`` returns one result or creates a new
        document.
        """
        person1 = self.Person(name="User A", age=20)
        person1.save()
        person2 = self.Person(name="User B", age=30)
        person2.save()

        # Retrieve the first person from the database
        self.assertRaises(MultipleObjectsReturned,
                          self.Person.objects.get_or_create)
        self.assertRaises(self.Person.MultipleObjectsReturned,
                          self.Person.objects.get_or_create)

        # Use a query to filter the people found to just person2
        person, created = self.Person.objects.get_or_create(age=30)
        self.assertEqual(person.name, "User B")
        self.assertEqual(created, False)
        
        person, created = self.Person.objects.get_or_create(age__lt=30)
        self.assertEqual(person.name, "User A")
        self.assertEqual(created, False)
        
        # Try retrieving when no objects exists - new doc should be created
        person, created = self.Person.objects.get_or_create(age=50, defaults={'name': 'User C'})
        self.assertEqual(created, True)
        
        person = self.Person.objects.get(age=50)
        self.assertEqual(person.name, "User C")

    def test_repeated_iteration(self):
        """Ensure that QuerySet rewinds itself one iteration finishes.
        """
        self.Person(name='Person 1').save()
        self.Person(name='Person 2').save()

        queryset = self.Person.objects
        people1 = [person for person in queryset]
        people2 = [person for person in queryset]

        self.assertEqual(people1, people2)

    def test_regex_query_shortcuts(self):
        """Ensure that contains, startswith, endswith, etc work.
        """
        person = self.Person(name='Guido van Rossum')
        person.save()

        # Test contains
        obj = self.Person.objects(name__contains='van').first()
        self.assertEqual(obj, person)
        obj = self.Person.objects(name__contains='Van').first()
        self.assertEqual(obj, None)
        obj = self.Person.objects(Q(name__contains='van')).first()
        self.assertEqual(obj, person)
        obj = self.Person.objects(Q(name__contains='Van')).first()
        self.assertEqual(obj, None)

        # Test icontains
        obj = self.Person.objects(name__icontains='Van').first()
        self.assertEqual(obj, person)
        obj = self.Person.objects(Q(name__icontains='Van')).first()
        self.assertEqual(obj, person)

        # Test startswith
        obj = self.Person.objects(name__startswith='Guido').first()
        self.assertEqual(obj, person)
        obj = self.Person.objects(name__startswith='guido').first()
        self.assertEqual(obj, None)
        obj = self.Person.objects(Q(name__startswith='Guido')).first()
        self.assertEqual(obj, person)
        obj = self.Person.objects(Q(name__startswith='guido')).first()
        self.assertEqual(obj, None)

        # Test istartswith
        obj = self.Person.objects(name__istartswith='guido').first()
        self.assertEqual(obj, person)
        obj = self.Person.objects(Q(name__istartswith='guido')).first()
        self.assertEqual(obj, person)

        # Test endswith
        obj = self.Person.objects(name__endswith='Rossum').first()
        self.assertEqual(obj, person)
        obj = self.Person.objects(name__endswith='rossuM').first()
        self.assertEqual(obj, None)
        obj = self.Person.objects(Q(name__endswith='Rossum')).first()
        self.assertEqual(obj, person)
        obj = self.Person.objects(Q(name__endswith='rossuM')).first()
        self.assertEqual(obj, None)

        # Test iendswith
        obj = self.Person.objects(name__iendswith='rossuM').first()
        self.assertEqual(obj, person)
        obj = self.Person.objects(Q(name__iendswith='rossuM')).first()
        self.assertEqual(obj, person)

        # Test exact
        obj = self.Person.objects(name__exact='Guido van Rossum').first()
        self.assertEqual(obj, person)
        obj = self.Person.objects(name__exact='Guido van rossum').first()
        self.assertEqual(obj, None)
        obj = self.Person.objects(name__exact='Guido van Rossu').first()
        self.assertEqual(obj, None)
        obj = self.Person.objects(Q(name__exact='Guido van Rossum')).first()
        self.assertEqual(obj, person)
        obj = self.Person.objects(Q(name__exact='Guido van rossum')).first()
        self.assertEqual(obj, None)
        obj = self.Person.objects(Q(name__exact='Guido van Rossu')).first()
        self.assertEqual(obj, None)

        # Test iexact
        obj = self.Person.objects(name__iexact='gUIDO VAN rOSSUM').first()
        self.assertEqual(obj, person)
        obj = self.Person.objects(name__iexact='gUIDO VAN rOSSU').first()
        self.assertEqual(obj, None)
        obj = self.Person.objects(Q(name__iexact='gUIDO VAN rOSSUM')).first()
        self.assertEqual(obj, person)
        obj = self.Person.objects(Q(name__iexact='gUIDO VAN rOSSU')).first()
        self.assertEqual(obj, None)
        
        # Test unsafe expressions
        person = self.Person(name='Guido van Rossum [.\'Geek\']')
        person.save()

        obj = self.Person.objects(Q(name__icontains='[.\'Geek')).first()
        self.assertEqual(obj, person)

    def test_filter_chaining(self):
        """Ensure filters can be chained together.
        """
        from datetime import datetime

        class BlogPost(Document):
            title = StringField()
            is_published = BooleanField()
            published_date = DateTimeField()

            @queryset_manager
            def published(doc_cls, queryset):
                return queryset(is_published=True)

        blog_post_1 = BlogPost(title="Blog Post #1",
                               is_published = True,
                               published_date=datetime(2010, 1, 5, 0, 0 ,0))
        blog_post_2 = BlogPost(title="Blog Post #2",
                               is_published = True,
                               published_date=datetime(2010, 1, 6, 0, 0 ,0))
        blog_post_3 = BlogPost(title="Blog Post #3",
                               is_published = True,
                               published_date=datetime(2010, 1, 7, 0, 0 ,0))

        blog_post_1.save()
        blog_post_2.save()
        blog_post_3.save()

        # find all published blog posts before 2010-01-07
        published_posts = BlogPost.published()
        published_posts = published_posts.filter(
            published_date__lt=datetime(2010, 1, 7, 0, 0 ,0))
        self.assertEqual(published_posts.count(), 2)

        BlogPost.drop_collection()

    def test_ordering(self):
        """Ensure default ordering is applied and can be overridden.
        """
        class BlogPost(Document):
            title = StringField()
            published_date = DateTimeField()

            meta = {
                'ordering': ['-published_date']
            }

        BlogPost.drop_collection()

        blog_post_1 = BlogPost(title="Blog Post #1",
                               published_date=datetime(2010, 1, 5, 0, 0 ,0))
        blog_post_2 = BlogPost(title="Blog Post #2",
                               published_date=datetime(2010, 1, 6, 0, 0 ,0))
        blog_post_3 = BlogPost(title="Blog Post #3",
                               published_date=datetime(2010, 1, 7, 0, 0 ,0))

        blog_post_1.save()
        blog_post_2.save()
        blog_post_3.save()

        # get the "first" BlogPost using default ordering
        # from BlogPost.meta.ordering
        latest_post = BlogPost.objects.first()
        self.assertEqual(latest_post.title, "Blog Post #3")

        # override default ordering, order BlogPosts by "published_date"
        first_post = BlogPost.objects.order_by("+published_date").first()
        self.assertEqual(first_post.title, "Blog Post #1")

        BlogPost.drop_collection()

    def test_only(self):
        """Ensure that QuerySet.only only returns the requested fields.
        """
        person = self.Person(name='test', age=25)
        person.save()

        obj = self.Person.objects.only('name').get()
        self.assertEqual(obj.name, person.name)
        self.assertEqual(obj.age, None)

        obj = self.Person.objects.only('age').get()
        self.assertEqual(obj.name, None)
        self.assertEqual(obj.age, person.age)

        obj = self.Person.objects.only('name', 'age').get()
        self.assertEqual(obj.name, person.name)
        self.assertEqual(obj.age, person.age)

        # Check polymorphism still works
        class Employee(self.Person):
            salary = IntField(db_field='wage')

        employee = Employee(name='test employee', age=40, salary=30000)
        employee.save()

        obj = self.Person.objects(id=employee.id).only('age').get()
        self.assertTrue(isinstance(obj, Employee))

        # Check field names are looked up properly
        obj = Employee.objects(id=employee.id).only('salary').get()
        self.assertEqual(obj.salary, employee.salary)
        self.assertEqual(obj.name, None)

    def test_find_embedded(self):
        """Ensure that an embedded document is properly returned from a query.
        """
        class User(EmbeddedDocument):
            name = StringField()

        class BlogPost(Document):
            content = StringField()
            author = EmbeddedDocumentField(User)

        BlogPost.drop_collection()

        post = BlogPost(content='Had a good coffee today...')
        post.author = User(name='Test User')
        post.save()

        result = BlogPost.objects.first()
        self.assertTrue(isinstance(result.author, User))
        self.assertEqual(result.author.name, 'Test User')

        BlogPost.drop_collection()

    def test_find_dict_item(self):
        """Ensure that DictField items may be found.
        """
        class BlogPost(Document):
            info = DictField()

        BlogPost.drop_collection()

        post = BlogPost(info={'title': 'test'})
        post.save()

        post_obj = BlogPost.objects(info__title='test').first()
        self.assertEqual(post_obj.id, post.id)

        BlogPost.drop_collection()

    def test_q(self):
        """Ensure that Q objects may be used to query for documents.
        """
        class BlogPost(Document):
            publish_date = DateTimeField()
            published = BooleanField()

        BlogPost.drop_collection()

        post1 = BlogPost(publish_date=datetime(2010, 1, 8), published=False)
        post1.save()

        post2 = BlogPost(publish_date=datetime(2010, 1, 15), published=True)
        post2.save()

        post3 = BlogPost(published=True)
        post3.save()

        post4 = BlogPost(publish_date=datetime(2010, 1, 8))
        post4.save()

        post5 = BlogPost(publish_date=datetime(2010, 1, 15))
        post5.save()

        post6 = BlogPost(published=False)
        post6.save()

        # Check ObjectId lookup works
        obj = BlogPost.objects(id=post1.id).first()
        self.assertEqual(obj, post1)

        # Check Q object combination
        date = datetime(2010, 1, 10)
        q = BlogPost.objects(Q(publish_date__lte=date) | Q(published=True))
        posts = [post.id for post in q]

        published_posts = (post1, post2, post3, post4)
        self.assertTrue(all(obj.id in posts for obj in published_posts))

        self.assertFalse(any(obj.id in posts for obj in [post5, post6]))

        BlogPost.drop_collection()

        # Check the 'in' operator
        self.Person(name='user1', age=20).save()
        self.Person(name='user2', age=20).save()
        self.Person(name='user3', age=30).save()
        self.Person(name='user4', age=40).save()

        self.assertEqual(len(self.Person.objects(Q(age__in=[20]))), 2)
        self.assertEqual(len(self.Person.objects(Q(age__in=[20, 30]))), 3)

    def test_q_regex(self):
        """Ensure that Q objects can be queried using regexes.
        """
        person = self.Person(name='Guido van Rossum')
        person.save()

        import re
        obj = self.Person.objects(Q(name=re.compile('^Gui'))).first()
        self.assertEqual(obj, person)
        obj = self.Person.objects(Q(name=re.compile('^gui'))).first()
        self.assertEqual(obj, None)

        obj = self.Person.objects(Q(name=re.compile('^gui', re.I))).first()
        self.assertEqual(obj, person)

        obj = self.Person.objects(Q(name__ne=re.compile('^bob'))).first()
        self.assertEqual(obj, person)
        obj = self.Person.objects(Q(name__ne=re.compile('^Gui'))).first()
        self.assertEqual(obj, None)

    def test_q_lists(self):
        """Ensure that Q objects query ListFields correctly.
        """
        class BlogPost(Document):
            tags = ListField(StringField())

        BlogPost.drop_collection()

        BlogPost(tags=['python', 'mongo']).save()
        BlogPost(tags=['python']).save()

        self.assertEqual(len(BlogPost.objects(Q(tags='mongo'))), 1)
        self.assertEqual(len(BlogPost.objects(Q(tags='python'))), 2)

        BlogPost.drop_collection()

    def test_exec_js_query(self):
        """Ensure that queries are properly formed for use in exec_js.
        """
        class BlogPost(Document):
            hits = IntField()
            published = BooleanField()

        BlogPost.drop_collection()

        post1 = BlogPost(hits=1, published=False)
        post1.save()

        post2 = BlogPost(hits=1, published=True)
        post2.save()

        post3 = BlogPost(hits=1, published=True)
        post3.save()

        js_func = """
            function(hitsField) {
                var count = 0;
                db[collection].find(query).forEach(function(doc) {
                    count += doc[hitsField];
                });
                return count;
            }
        """

        # Ensure that normal queries work
        c = BlogPost.objects(published=True).exec_js(js_func, 'hits')
        self.assertEqual(c, 2)

        c = BlogPost.objects(published=False).exec_js(js_func, 'hits')
        self.assertEqual(c, 1)

        # Ensure that Q object queries work
        c = BlogPost.objects(Q(published=True)).exec_js(js_func, 'hits')
        self.assertEqual(c, 2)

        c = BlogPost.objects(Q(published=False)).exec_js(js_func, 'hits')
        self.assertEqual(c, 1)

        BlogPost.drop_collection()

    def test_exec_js_field_sub(self):
        """Ensure that field substitutions occur properly in exec_js functions.
        """
        class Comment(EmbeddedDocument):
            content = StringField(db_field='body')

        class BlogPost(Document):
            name = StringField(db_field='doc-name')
            comments = ListField(EmbeddedDocumentField(Comment), 
                                 db_field='cmnts')

        BlogPost.drop_collection()

        comments1 = [Comment(content='cool'), Comment(content='yay')]
        post1 = BlogPost(name='post1', comments=comments1)
        post1.save()

        comments2 = [Comment(content='nice stuff')]
        post2 = BlogPost(name='post2', comments=comments2)
        post2.save()

        code = """
        function getComments() {
            var comments = [];
            db[collection].find(query).forEach(function(doc) {
                var docComments = doc[~comments];
                for (var i = 0; i < docComments.length; i++) {
                    comments.push({
                        'document': doc[~name],
                        'comment': doc[~comments][i][~comments.content]
                    });
                }
            });
            return comments;
        }
        """

        sub_code = BlogPost.objects._sub_js_fields(code)
        code_chunks = ['doc["cmnts"];', 'doc["doc-name"],',
                       'doc["cmnts"][i]["body"]']
        for chunk in code_chunks:
            self.assertTrue(chunk in sub_code)

        results = BlogPost.objects.exec_js(code)
        expected_results = [
            {u'comment': u'cool', u'document': u'post1'},
            {u'comment': u'yay', u'document': u'post1'},
            {u'comment': u'nice stuff', u'document': u'post2'},
        ]
        self.assertEqual(results, expected_results)

        BlogPost.drop_collection()

    def test_delete(self):
        """Ensure that documents are properly deleted from the database.
        """
        self.Person(name="User A", age=20).save()
        self.Person(name="User B", age=30).save()
        self.Person(name="User C", age=40).save()

        self.assertEqual(len(self.Person.objects), 3)

        self.Person.objects(age__lt=30).delete()
        self.assertEqual(len(self.Person.objects), 2)

        self.Person.objects.delete()
        self.assertEqual(len(self.Person.objects), 0)

    def test_update(self):
        """Ensure that atomic updates work properly.
        """
        class BlogPost(Document):
            title = StringField()
            hits = IntField()
            tags = ListField(StringField())

        BlogPost.drop_collection()

        post = BlogPost(name="Test Post", hits=5, tags=['test'])
        post.save()

        BlogPost.objects.update(set__hits=10)
        post.reload()
        self.assertEqual(post.hits, 10)

        BlogPost.objects.update_one(inc__hits=1)
        post.reload()
        self.assertEqual(post.hits, 11)

        BlogPost.objects.update_one(dec__hits=1)
        post.reload()
        self.assertEqual(post.hits, 10)

        BlogPost.objects.update(push__tags='mongo')
        post.reload()
        self.assertTrue('mongo' in post.tags)

        BlogPost.objects.update_one(push_all__tags=['db', 'nosql'])
        post.reload()
        self.assertTrue('db' in post.tags and 'nosql' in post.tags)

<<<<<<< HEAD
        tags = post.tags[:-1]
        BlogPost.objects.update(pop__tags=1)
        post.reload()
        self.assertEqual(post.tags, tags)

=======
        BlogPost.objects.update_one(add_to_set__tags='unique')
        BlogPost.objects.update_one(add_to_set__tags='unique')
        post.reload()
        self.assertEqual(post.tags.count('unique'), 1)
        
>>>>>>> 72c7a010
        BlogPost.drop_collection()

    def test_update_pull(self):
        """Ensure that the 'pull' update operation works correctly.
        """
        class BlogPost(Document):
            slug = StringField()
            tags = ListField(StringField())

        post = BlogPost(slug="test", tags=['code', 'mongodb', 'code'])
        post.save()

        BlogPost.objects(slug="test").update(pull__tags="code")
        post.reload()
        self.assertTrue('code' not in post.tags)
        self.assertEqual(len(post.tags), 1)

    def test_order_by(self):
        """Ensure that QuerySets may be ordered.
        """
        self.Person(name="User A", age=20).save()
        self.Person(name="User B", age=40).save()
        self.Person(name="User C", age=30).save()

        names = [p.name for p in self.Person.objects.order_by('-age')]
        self.assertEqual(names, ['User B', 'User C', 'User A'])

        names = [p.name for p in self.Person.objects.order_by('+age')]
        self.assertEqual(names, ['User A', 'User C', 'User B'])

        names = [p.name for p in self.Person.objects.order_by('age')]
        self.assertEqual(names, ['User A', 'User C', 'User B'])

        ages = [p.age for p in self.Person.objects.order_by('-name')]
        self.assertEqual(ages, [30, 40, 20])

    def test_map_reduce(self):
        """Ensure map/reduce is both mapping and reducing.
        """
        class BlogPost(Document):
            title = StringField()
            tags = ListField(StringField(), db_field='post-tag-list')

        BlogPost.drop_collection()

        BlogPost(title="Post #1", tags=['music', 'film', 'print']).save()
        BlogPost(title="Post #2", tags=['music', 'film']).save()
        BlogPost(title="Post #3", tags=['film', 'photography']).save()

        map_f = """
            function() {
                this[~tags].forEach(function(tag) {
                    emit(tag, 1);
                });
            }
        """

        reduce_f = """
            function(key, values) {
                var total = 0;
                for(var i=0; i<values.length; i++) {
                    total += values[i];
                }
                return total;
            }
        """

        # run a map/reduce operation spanning all posts
        results = BlogPost.objects.map_reduce(map_f, reduce_f)
        results = list(results)
        self.assertEqual(len(results), 4)

        music = filter(lambda r: r.key == "music", results)[0]
        self.assertEqual(music.value, 2)

        film = filter(lambda r: r.key == "film", results)[0]
        self.assertEqual(film.value, 3)

        BlogPost.drop_collection()
        
    def test_map_reduce_with_custom_object_ids(self):
        """Ensure that QuerySet.map_reduce works properly with custom
        primary keys.
        """

        class BlogPost(Document):
            title = StringField(primary_key=True)
            tags = ListField(StringField())
        
        post1 = BlogPost(title="Post #1", tags=["mongodb", "mongoengine"])
        post2 = BlogPost(title="Post #2", tags=["django", "mongodb"])
        post3 = BlogPost(title="Post #3", tags=["hitchcock films"])
        
        post1.save()
        post2.save()
        post3.save()
        
        self.assertEqual(BlogPost._fields['title'].db_field, '_id')
        self.assertEqual(BlogPost._meta['id_field'], 'title')
        
        map_f = """
            function() {
                emit(this._id, 1);
            }
        """
        
        # reduce to a list of tag ids and counts
        reduce_f = """
            function(key, values) {
                var total = 0;
                for(var i=0; i<values.length; i++) {
                    total += values[i];
                }
                return total;
            }
        """
        
        results = BlogPost.objects.map_reduce(map_f, reduce_f)
        results = list(results)
        
        self.assertEqual(results[0].object, post1)
        self.assertEqual(results[1].object, post2)
        self.assertEqual(results[2].object, post3)

        BlogPost.drop_collection()

    def test_map_reduce_finalize(self):
        """Ensure that map, reduce, and finalize run and introduce "scope"
        by simulating "hotness" ranking with Reddit algorithm.
        """
        from time import mktime

        class Link(Document):
            title = StringField(db_field='bpTitle')
            up_votes = IntField()
            down_votes = IntField()
            submitted = DateTimeField(db_field='sTime')

        Link.drop_collection()

        now = datetime.utcnow()

        # Note: Test data taken from a custom Reddit homepage on
        # Fri, 12 Feb 2010 14:36:00 -0600. Link ordering should
        # reflect order of insertion below, but is not influenced
        # by insertion order.
        Link(title = "Google Buzz auto-followed a woman's abusive ex ...",
             up_votes = 1079,
             down_votes = 553,
             submitted = now-timedelta(hours=4)).save()
        Link(title = "We did it! Barbie is a computer engineer.",
             up_votes = 481,
             down_votes = 124,
             submitted = now-timedelta(hours=2)).save()
        Link(title = "This Is A Mosquito Getting Killed By A Laser",
             up_votes = 1446,
             down_votes = 530,
             submitted=now-timedelta(hours=13)).save()
        Link(title = "Arabic flashcards land physics student in jail.",
             up_votes = 215,
             down_votes = 105,
             submitted = now-timedelta(hours=6)).save()
        Link(title = "The Burger Lab: Presenting, the Flood Burger",
             up_votes = 48,
             down_votes = 17,
             submitted = now-timedelta(hours=5)).save()
        Link(title="How to see polarization with the naked eye",
             up_votes = 74,
             down_votes = 13,
             submitted = now-timedelta(hours=10)).save()

        map_f = """
            function() {
                emit(this[~id], {up_delta: this[~up_votes] - this[~down_votes],
                                sub_date: this[~submitted].getTime() / 1000})
            }
        """

        reduce_f = """
            function(key, values) {
                data = values[0];

                x = data.up_delta;

                // calculate time diff between reddit epoch and submission
                sec_since_epoch = data.sub_date - reddit_epoch;

                // calculate 'Y'
                if(x > 0) {
                    y = 1;
                } else if (x = 0) {
                    y = 0;
                } else {
                    y = -1;
                }

                // calculate 'Z', the maximal value
                if(Math.abs(x) >= 1) {
                    z = Math.abs(x);
                } else {
                    z = 1;
                }

                return {x: x, y: y, z: z, t_s: sec_since_epoch};
            }
        """

        finalize_f = """
            function(key, value) {
                // f(sec_since_epoch,y,z) = 
                //                    log10(z) + ((y*sec_since_epoch) / 45000)
                z_10 = Math.log(value.z) / Math.log(10);
                weight = z_10 + ((value.y * value.t_s) / 45000);
                return weight;
            }
        """

        # provide the reddit epoch (used for ranking) as a variable available
        # to all phases of the map/reduce operation: map, reduce, and finalize.
        reddit_epoch = mktime(datetime(2005, 12, 8, 7, 46, 43).timetuple())
        scope = {'reddit_epoch': reddit_epoch}

        # run a map/reduce operation across all links. ordering is set
        # to "-value", which orders the "weight" value returned from
        # "finalize_f" in descending order.
        results = Link.objects.order_by("-value")
        results = results.map_reduce(map_f,
                                     reduce_f,
                                     finalize_f=finalize_f,
                                     scope=scope)
        results = list(results)

        # assert troublesome Buzz article is ranked 1st
        self.assertTrue(results[0].object.title.startswith("Google Buzz"))

        # assert laser vision is ranked last
        self.assertTrue(results[-1].object.title.startswith("How to see"))

        Link.drop_collection()

    def test_item_frequencies(self):
        """Ensure that item frequencies are properly generated from lists.
        """
        class BlogPost(Document):
            hits = IntField()
            tags = ListField(StringField(), db_field='blogTags')

        BlogPost.drop_collection()

        BlogPost(hits=1, tags=['music', 'film', 'actors']).save()
        BlogPost(hits=2, tags=['music']).save()
        BlogPost(hits=3, tags=['music', 'actors']).save()

        f = BlogPost.objects.item_frequencies('tags')
        f = dict((key, int(val)) for key, val in f.items())
        self.assertEqual(set(['music', 'film', 'actors']), set(f.keys()))
        self.assertEqual(f['music'], 3)
        self.assertEqual(f['actors'], 2)
        self.assertEqual(f['film'], 1)

        # Ensure query is taken into account
        f = BlogPost.objects(hits__gt=1).item_frequencies('tags')
        f = dict((key, int(val)) for key, val in f.items())
        self.assertEqual(set(['music', 'actors']), set(f.keys()))
        self.assertEqual(f['music'], 2)
        self.assertEqual(f['actors'], 1)

        # Check that normalization works
        f = BlogPost.objects.item_frequencies('tags', normalize=True)
        self.assertAlmostEqual(f['music'], 3.0/6.0)
        self.assertAlmostEqual(f['actors'], 2.0/6.0)
        self.assertAlmostEqual(f['film'], 1.0/6.0)

        BlogPost.drop_collection()

    def test_average(self):
        """Ensure that field can be averaged correctly.
        """
        self.Person(name='person', age=0).save()
        self.assertEqual(int(self.Person.objects.average('age')), 0)

        ages = [23, 54, 12, 94, 27]
        for i, age in enumerate(ages):
            self.Person(name='test%s' % i, age=age).save()

        avg = float(sum(ages)) / (len(ages) + 1) # take into account the 0
        self.assertAlmostEqual(int(self.Person.objects.average('age')), avg)

        self.Person(name='ageless person').save()
        self.assertEqual(int(self.Person.objects.average('age')), avg)

    def test_sum(self):
        """Ensure that field can be summed over correctly.
        """
        ages = [23, 54, 12, 94, 27]
        for i, age in enumerate(ages):
            self.Person(name='test%s' % i, age=age).save()

        self.assertEqual(int(self.Person.objects.sum('age')), sum(ages))

        self.Person(name='ageless person').save()
        self.assertEqual(int(self.Person.objects.sum('age')), sum(ages))

    def test_distinct(self):
        """Ensure that the QuerySet.distinct method works.
        """
        self.Person(name='Mr Orange', age=20).save()
        self.Person(name='Mr White', age=20).save()
        self.Person(name='Mr Orange', age=30).save()
        self.assertEqual(self.Person.objects.distinct('name'), 
                         ['Mr Orange', 'Mr White'])
        self.assertEqual(self.Person.objects.distinct('age'), [20, 30])

    def test_custom_manager(self):
        """Ensure that custom QuerySetManager instances work as expected.
        """
        class BlogPost(Document):
            tags = ListField(StringField())
            deleted = BooleanField(default=False)

            @queryset_manager
            def objects(doc_cls, queryset):
                return queryset(deleted=False)

            @queryset_manager
            def music_posts(doc_cls, queryset):
                return queryset(tags='music', deleted=False)

        BlogPost.drop_collection()

        post1 = BlogPost(tags=['music', 'film'])
        post1.save()
        post2 = BlogPost(tags=['music'])
        post2.save()
        post3 = BlogPost(tags=['film', 'actors'])
        post3.save()
        post4 = BlogPost(tags=['film', 'actors'], deleted=True)
        post4.save()

        self.assertEqual([p.id for p in BlogPost.objects],
                         [post1.id, post2.id, post3.id])
        self.assertEqual([p.id for p in BlogPost.music_posts],
                         [post1.id, post2.id])

        BlogPost.drop_collection()

    def test_query_field_name(self):
        """Ensure that the correct field name is used when querying.
        """
        class Comment(EmbeddedDocument):
            content = StringField(db_field='commentContent')

        class BlogPost(Document):
            title = StringField(db_field='postTitle')
            comments = ListField(EmbeddedDocumentField(Comment),
                                 db_field='postComments')


        BlogPost.drop_collection()

        data = {'title': 'Post 1', 'comments': [Comment(content='test')]}
        BlogPost(**data).save()

        self.assertTrue('postTitle' in
                        BlogPost.objects(title=data['title'])._query)
        self.assertFalse('title' in
                         BlogPost.objects(title=data['title'])._query)
        self.assertEqual(len(BlogPost.objects(title=data['title'])), 1)

        self.assertTrue('postComments.commentContent' in
                        BlogPost.objects(comments__content='test')._query)
        self.assertEqual(len(BlogPost.objects(comments__content='test')), 1)

        BlogPost.drop_collection()

    def test_query_value_conversion(self):
        """Ensure that query values are properly converted when necessary.
        """
        class BlogPost(Document):
            author = ReferenceField(self.Person)

        BlogPost.drop_collection()

        person = self.Person(name='test', age=30)
        person.save()

        post = BlogPost(author=person)
        post.save()

        # Test that query may be performed by providing a document as a value
        # while using a ReferenceField's name - the document should be
        # converted to an DBRef, which is legal, unlike a Document object
        post_obj = BlogPost.objects(author=person).first()
        self.assertEqual(post.id, post_obj.id)

        # Test that lists of values work when using the 'in', 'nin' and 'all'
        post_obj = BlogPost.objects(author__in=[person]).first()
        self.assertEqual(post.id, post_obj.id)

        BlogPost.drop_collection()

    def test_update_value_conversion(self):
        """Ensure that values used in updates are converted before use.
        """
        class Group(Document):
            members = ListField(ReferenceField(self.Person))

        Group.drop_collection()

        user1 = self.Person(name='user1')
        user1.save()
        user2 = self.Person(name='user2')
        user2.save()

        group = Group()
        group.save()

        Group.objects(id=group.id).update(set__members=[user1, user2])
        group.reload()

        self.assertTrue(len(group.members) == 2)
        self.assertEqual(group.members[0].name, user1.name)
        self.assertEqual(group.members[1].name, user2.name)

        Group.drop_collection()

    def test_types_index(self):
        """Ensure that and index is used when '_types' is being used in a
        query.
        """
        class BlogPost(Document):
            date = DateTimeField()
            meta = {'indexes': ['-date']}

        # Indexes are lazy so use list() to perform query
        list(BlogPost.objects)
        info = BlogPost.objects._collection.index_information()
        info = [value['key'] for key, value in info.iteritems()]
        self.assertTrue([('_types', 1)] in info)
        self.assertTrue([('_types', 1), ('date', -1)] in info)

        BlogPost.drop_collection()

        class BlogPost(Document):
            title = StringField()
            meta = {'allow_inheritance': False}

        # _types is not used on objects where allow_inheritance is False
        list(BlogPost.objects)
        info = BlogPost.objects._collection.index_information()
        self.assertFalse([('_types', 1)] in info.values())

        BlogPost.drop_collection()

    def test_dict_with_custom_baseclass(self):
        """Ensure DictField working with custom base clases.
        """
        class Test(Document):
            testdict = DictField()

        t = Test(testdict={'f': 'Value'})
        t.save()

        self.assertEqual(len(Test.objects(testdict__f__startswith='Val')), 0)
        self.assertEqual(len(Test.objects(testdict__f='Value')), 1)
        Test.drop_collection()

        class Test(Document):
            testdict = DictField(basecls=StringField)

        t = Test(testdict={'f': 'Value'})
        t.save()

        self.assertEqual(len(Test.objects(testdict__f='Value')), 1)
        self.assertEqual(len(Test.objects(testdict__f__startswith='Val')), 1)
        Test.drop_collection()

    def test_bulk(self):
        """Ensure bulk querying by object id returns a proper dict.
        """
        class BlogPost(Document):
            title = StringField()

        BlogPost.drop_collection()

        post_1 = BlogPost(title="Post #1")
        post_2 = BlogPost(title="Post #2")
        post_3 = BlogPost(title="Post #3")
        post_4 = BlogPost(title="Post #4")
        post_5 = BlogPost(title="Post #5")

        post_1.save()
        post_2.save()
        post_3.save()
        post_4.save()
        post_5.save()

        ids = [post_1.id, post_2.id, post_5.id]
        objects = BlogPost.objects.in_bulk(ids)

        self.assertEqual(len(objects), 3)

        self.assertTrue(post_1.id in objects)
        self.assertTrue(post_2.id in objects)
        self.assertTrue(post_5.id in objects)

        self.assertTrue(objects[post_1.id].title == post_1.title)
        self.assertTrue(objects[post_2.id].title == post_2.title)
        self.assertTrue(objects[post_5.id].title == post_5.title)

        BlogPost.drop_collection()

    def tearDown(self):
        self.Person.drop_collection()

    def test_geospatial_operators(self):
        """Ensure that geospatial queries are working.
        """
        class Event(Document):
            title = StringField()
            date = DateTimeField()
            location = GeoPointField()
            
            def __unicode__(self):
                return self.title
            
        Event.drop_collection()
        
        event1 = Event(title="Coltrane Motion @ Double Door",
                       date=datetime.now() - timedelta(days=1),
                       location=[41.909889, -87.677137])
        event2 = Event(title="Coltrane Motion @ Bottom of the Hill",
                       date=datetime.now() - timedelta(days=10),
                       location=[37.7749295, -122.4194155])
        event3 = Event(title="Coltrane Motion @ Empty Bottle",
                       date=datetime.now(),
                       location=[41.900474, -87.686638])
                       
        event1.save()
        event2.save()
        event3.save()

        # find all events "near" pitchfork office, chicago.
        # note that "near" will show the san francisco event, too,
        # although it sorts to last.
        events = Event.objects(location__near=[41.9120459, -87.67892])
        self.assertEqual(events.count(), 3)
        self.assertEqual(list(events), [event1, event3, event2])

        # find events within 5 miles of pitchfork office, chicago
        point_and_distance = [[41.9120459, -87.67892], 5]
        events = Event.objects(location__within_distance=point_and_distance)
        self.assertEqual(events.count(), 2)
        events = list(events)
        self.assertTrue(event2 not in events)
        self.assertTrue(event1 in events)
        self.assertTrue(event3 in events)
        
        # ensure ordering is respected by "near"
        events = Event.objects(location__near=[41.9120459, -87.67892])
        events = events.order_by("-date")
        self.assertEqual(events.count(), 3)
        self.assertEqual(list(events), [event3, event1, event2])
        
        # find events around san francisco
        point_and_distance = [[37.7566023, -122.415579], 10]
        events = Event.objects(location__within_distance=point_and_distance)
        self.assertEqual(events.count(), 1)
        self.assertEqual(events[0], event2)
        
        # find events within 1 mile of greenpoint, broolyn, nyc, ny
        point_and_distance = [[40.7237134, -73.9509714], 1]
        events = Event.objects(location__within_distance=point_and_distance)
        self.assertEqual(events.count(), 0)
        
        # ensure ordering is respected by "within_distance"
        point_and_distance = [[41.9120459, -87.67892], 10]
        events = Event.objects(location__within_distance=point_and_distance)
        events = events.order_by("-date")
        self.assertEqual(events.count(), 2)
        self.assertEqual(events[0], event3)

        # check that within_box works
        box = [(35.0, -125.0), (40.0, -100.0)]
        events = Event.objects(location__within_box=box)
        self.assertEqual(events.count(), 1)
        self.assertEqual(events[0].id, event2.id)
        
        Event.drop_collection()

    def test_custom_querysets(self):
        """Ensure that custom QuerySet classes may be used.
        """
        class CustomQuerySet(QuerySet):
            def not_empty(self):
                return len(self) > 0

        class Post(Document):
            meta = {'queryset_class': CustomQuerySet}

        Post.drop_collection()

        self.assertTrue(isinstance(Post.objects, CustomQuerySet))
        self.assertFalse(Post.objects.not_empty())

        Post().save()
        self.assertTrue(Post.objects.not_empty())

        Post.drop_collection()


class QTest(unittest.TestCase):

    def test_or_and(self):
        """Ensure that Q objects may be combined correctly.
        """
        q1 = Q(name='test')
        q2 = Q(age__gte=18)

        query = ['(', {'name': 'test'}, '||', {'age__gte': 18}, ')']
        self.assertEqual((q1 | q2).query, query)

        query = ['(', {'name': 'test'}, '&&', {'age__gte': 18}, ')']
        self.assertEqual((q1 & q2).query, query)

        query = ['(', '(', {'name': 'test'}, '&&', {'age__gte': 18}, ')', '||',
                 {'name': 'example'}, ')']
        self.assertEqual((q1 & q2 | Q(name='example')).query, query)

    def test_item_query_as_js(self):
        """Ensure that the _item_query_as_js utilitiy method works properly.
        """
        q = Q()
        examples = [
            
            ({'name': 'test'}, ('((this.name instanceof Array) &&   '
             'this.name.indexOf(i0f0) != -1) || this.name == i0f0'), 
             {'i0f0': 'test'}),
            ({'age': {'$gt': 18}}, 'this.age > i0f0o0', {'i0f0o0': 18}),
            ({'name': 'test', 'age': {'$gt': 18, '$lte': 65}},
              ('this.age <= i0f0o0 && this.age > i0f0o1 && '
               '((this.name instanceof Array) &&   '
               'this.name.indexOf(i0f1) != -1) || this.name == i0f1'),
             {'i0f0o0': 65, 'i0f0o1': 18, 'i0f1': 'test'}),
        ]
        for item, js, scope in examples:
            test_scope = {}
            self.assertEqual(q._item_query_as_js(item, test_scope, 0), js)
            self.assertEqual(scope, test_scope)

    def test_empty_q(self):
        """Ensure that empty Q objects won't hurt.
        """
        q1 = Q()
        q2 = Q(age__gte=18)
        q3 = Q()
        q4 = Q(name='test')
        q5 = Q()

        query = ['(', {'age__gte': 18}, '||', {'name': 'test'}, ')']
        self.assertEqual((q1 | q2 | q3 | q4 | q5).query, query)

        query = ['(', {'age__gte': 18}, '&&', {'name': 'test'}, ')']
        self.assertEqual((q1 & q2 & q3 & q4 & q5).query, query)
    
    def test_q_with_dbref(self):
        """Ensure Q objects handle DBRefs correctly"""
        connect(db='mongoenginetest')

        class User(Document):
            pass

        class Post(Document):
            created_user = ReferenceField(User)

        user = User.objects.create()
        Post.objects.create(created_user=user)

        self.assertEqual(Post.objects.filter(created_user=user).count(), 1)
        self.assertEqual(Post.objects.filter(Q(created_user=user)).count(), 1)


if __name__ == '__main__':
    unittest.main()<|MERGE_RESOLUTION|>--- conflicted
+++ resolved
@@ -712,19 +712,16 @@
         post.reload()
         self.assertTrue('db' in post.tags and 'nosql' in post.tags)
 
-<<<<<<< HEAD
         tags = post.tags[:-1]
         BlogPost.objects.update(pop__tags=1)
         post.reload()
         self.assertEqual(post.tags, tags)
 
-=======
         BlogPost.objects.update_one(add_to_set__tags='unique')
         BlogPost.objects.update_one(add_to_set__tags='unique')
         post.reload()
         self.assertEqual(post.tags.count('unique'), 1)
         
->>>>>>> 72c7a010
         BlogPost.drop_collection()
 
     def test_update_pull(self):
