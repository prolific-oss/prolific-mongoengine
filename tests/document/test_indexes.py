--- conflicted
+++ resolved
@@ -9,7 +9,6 @@
 from mongoengine.connection import get_db
 from mongoengine.mongodb_support import (
     MONGODB_42,
-    MONGODB_70,
     get_mongodb_version,
 )
 from mongoengine.pymongo_support import PYMONGO_VERSION
@@ -461,73 +460,6 @@
 
         mongo_db = get_mongodb_version()
         query_plan = Test.objects(a=1).only("a").exclude("id").explain()
-<<<<<<< HEAD
-        if mongo_db < MONGODB_70:
-            assert (
-                query_plan.get("queryPlanner")
-                .get("winningPlan")
-                .get("inputStage")
-                .get("stage")
-                == "IXSCAN"
-            )
-        else:
-            assert (
-                query_plan.get("queryPlanner")
-                .get("winningPlan")
-                .get("queryPlan")
-                .get("inputStage")
-                .get("stage")
-                == "IXSCAN"
-            )
-
-        PROJECTION_STR = "PROJECTION" if mongo_db < MONGODB_42 else "PROJECTION_COVERED"
-        if mongo_db < MONGODB_70:
-            assert (
-                query_plan.get("queryPlanner").get("winningPlan").get("stage")
-                == PROJECTION_STR
-            )
-        else:
-            assert (
-                query_plan.get("queryPlanner")
-                .get("winningPlan")
-                .get("queryPlan")
-                .get("stage")
-                == PROJECTION_STR
-            )
-
-        query_plan = Test.objects(a=1).explain()
-        if mongo_db < MONGODB_70:
-            assert (
-                query_plan.get("queryPlanner")
-                .get("winningPlan")
-                .get("inputStage")
-                .get("stage")
-                == "IXSCAN"
-            )
-        else:
-            assert (
-                query_plan.get("queryPlanner")
-                .get("winningPlan")
-                .get("queryPlan")
-                .get("inputStage")
-                .get("stage")
-                == "IXSCAN"
-            )
-
-        if mongo_db < MONGODB_70:
-            assert (
-                query_plan.get("queryPlanner").get("winningPlan").get("stage")
-                == "FETCH"
-            )
-        else:
-            assert (
-                query_plan.get("queryPlanner")
-                .get("winningPlan")
-                .get("queryPlan")
-                .get("stage")
-                == "FETCH"
-            )
-=======
         assert (
             query_plan["queryPlanner"]["winningPlan"]["inputStage"]["stage"] == "IXSCAN"
         )
@@ -541,7 +473,6 @@
         )
 
         assert query_plan.get("queryPlanner").get("winningPlan").get("stage") == "FETCH"
->>>>>>> ca5d4faa
 
     def test_index_on_id(self):
         class BlogPost(Document):
