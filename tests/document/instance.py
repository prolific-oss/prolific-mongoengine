--- conflicted
+++ resolved
@@ -2768,7 +2768,6 @@
         self.assertEquals(p4.height, 189)
         self.assertEquals(Person.objects(height=189).count(), 1)
 
-<<<<<<< HEAD
     def test_from_son(self):
         # 771
         class MyPerson(self.Person):
@@ -2800,7 +2799,7 @@
         User.objects(name='user').update_one(set__height=None, upsert=True)
         u_from_db = User.objects.get(name='user')
         self.assertEquals(u_from_db.height, None)
-=======
+
     def test_not_saved_eq(self):
         """Ensure we can compare documents not saved.
         """
@@ -2811,7 +2810,6 @@
         p1 = Person()
         self.assertNotEqual(p, p1)
         self.assertEqual(p, p)
->>>>>>> 2af55baa
 
 if __name__ == '__main__':
     unittest.main()